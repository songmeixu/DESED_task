--- conflicted
+++ resolved
@@ -201,16 +201,10 @@
             EarlyStopping(
                 monitor="val/obj_metric",
                 patience=config["training"]["early_stop_patience"],
-<<<<<<< HEAD
-                verbose=True, mode="max"
-            ),
-            ModelCheckpoint(logger.log_dir, monitor="val/obj_metric", save_top_k=1, mode="max", save_last=True),
-=======
                 verbose=True,
                 mode="max"
             ),
             ModelCheckpoint(logger.log_dir, monitor="val/obj_metric", save_top_k=1, mode="max"),
->>>>>>> 55592158
         ],
         gpus=gpus,
         distributed_backend=config["training"].get("backend"),
