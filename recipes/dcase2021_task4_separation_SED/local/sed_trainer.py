import os
import random
from pathlib import Path

import pandas as pd
import pytorch_lightning as pl
import torch
from torchaudio.transforms import AmplitudeToDB, MelSpectrogram

from desed_task.data_augm import mixup
from desed_task.utils.scaler import TorchScaler
import numpy as np

from .utils import (
    batched_decode_preds,
    compute_pdsd_macro_f1,
    compute_psds_from_operating_points,
    log_sedeval_metrics,
)


class SEDTask4_2021(pl.LightningModule):
    def __init__(
        self,
        hparams,
        encoder,
        sed_student,
        sed_teacher,
        opt,
        train_data,
        valid_data,
        test_data,
        train_sampler,
        scheduler,
        fast_dev_run=False,
    ):
        super(SEDTask4_2021, self).__init__()
        self.hparams = hparams

        self.encoder = encoder
        self.sed_student = sed_student
        self.sed_teacher = sed_teacher
        self.opt = opt
        self.train_data = train_data
        self.valid_data = valid_data
        self.test_data = test_data
        self.train_sampler = train_sampler
        self.scheduler = scheduler
        self.fast_dev_run = fast_dev_run
        if self.fast_dev_run:
            self.num_workers = 1
        else:
            self.num_workers = self.hparams["training"]["num_workers"]

        # instantiating losses
        self.supervised_loss = torch.nn.BCELoss()
        if hparams["training"]["self_sup_loss"] == "mse":
            self.selfsup_loss = torch.nn.MSELoss()
        elif hparams["training"]["self_sup_loss"] == "bce":
            self.selfsup_loss = torch.nn.BCELoss()
        else:
            raise NotImplementedError

        feat_params = self.hparams["feats"]
        self.mel_spec = MelSpectrogram(
            sample_rate=feat_params["sample_rate"],
            n_fft=feat_params["n_window"],
            win_length=feat_params["n_window"],
            hop_length=feat_params["hop_length"],
            f_min=feat_params["f_min"],
            f_max=feat_params["f_max"],
            n_mels=feat_params["n_mels"],
            window_fn=torch.hamming_window,
            wkwargs={"periodic": False},
            power=1,
        )
        # self.feats = Fbanks(**self.hparams["feats"], log=False)

        # for weak labels we simply compute f1 score
        self.get_weak_student_f1_seg_macro = pl.metrics.classification.F1(
            len(self.encoder.labels),
            average="macro",
            multilabel=True,
            compute_on_step=False,
        )

        self.get_weak_teacher_f1_seg_macro = pl.metrics.classification.F1(
            len(self.encoder.labels),
            average="macro",
            multilabel=True,
            compute_on_step=False,
        )

        self.scaler = self._init_scaler()

        # buffer for event based scores which we compute using sed-eval

        self.val_buffer_student_synth = {
            k: pd.DataFrame() for k in self.hparams["training"]["val_thresholds"]
        }
        self.val_buffer_teacher_synth = {
            k: pd.DataFrame() for k in self.hparams["training"]["val_thresholds"]
        }

        self.val_buffer_student_test = {
            k: pd.DataFrame() for k in self.hparams["training"]["val_thresholds"]
        }
        self.val_buffer_teacher_test = {
            k: pd.DataFrame() for k in self.hparams["training"]["val_thresholds"]
        }

        test_n_thresholds = self.hparams["training"]["n_test_thresholds"]

        test_thresholds = np.arange(
            1 / (test_n_thresholds * 2), 1, 1 / test_n_thresholds
        )
        self.test_psds_buffer_student = {k: pd.DataFrame() for k in test_thresholds}
        self.test_psds_buffer_teacher = {k: pd.DataFrame() for k in test_thresholds}

        self.test_eventF1_buffer_student = pd.DataFrame()
        self.test_eventF1_buffer_teacher = pd.DataFrame()

    def update_ema(self, alpha, global_step, model, ema_model):
        """
        Update teacher model parameters

        Args:
            alpha (int): step
            global_step (int): global step
            model (CRNN): student model 
            ema_model (CRNN): teacher model
        """
        # Use the true average until the exponential average is more correct
        alpha = min(1 - 1 / (global_step + 1), alpha)
        for ema_params, params in zip(ema_model.parameters(), model.parameters()):
            ema_params.data.mul_(alpha).add_(1 - alpha, params.data)

    def _init_scaler(self):
<<<<<<< HEAD
=======
        """
        Scaler inizialization

        Raises:
            NotImplementedError: in case of not Implemented scaler

        Returns:
            TorchScaler: returns the scaler
        """

>>>>>>> b7ebad02
        if self.hparams["scaler"]["statistic"] == "instance":
            scaler = TorchScaler("instance", "minmax", self.hparams["scaler"]["dims"])

            return scaler
        elif self.hparams["scaler"]["statistic"] == "dataset":
            # we fit the scaler
            scaler = TorchScaler(
                "dataset",
                self.hparams["scaler"]["normtype"],
                self.hparams["scaler"]["dims"],
            )
        else:
            raise NotImplementedError
        if self.hparams["scaler"]["savepath"] is not None:
            if os.path.exists(self.hparams["scaler"]["savepath"]):
                scaler = torch.load(self.hparams["scaler"]["savepath"])
                print(
                    "Loaded Scaler from previous checkpoint from {}".format(
                        self.hparams["scaler"]["savepath"]
                    )
                )
                return scaler

        self.train_loader = self.train_dataloader()
        scaler.fit(
            self.train_loader, transform_func=lambda x: self.take_log(self.mel_spec(x[0]))
        )

        if self.hparams["scaler"]["savepath"] is not None:
            torch.save(scaler, self.hparams["scaler"]["savepath"])
            print(
                "Saving Scaler from previous checkpoint at {}".format(
                    self.hparams["scaler"]["savepath"]
                )
            )
            return scaler

    def take_log(self, mels):
        """

        Args:
            mels (Tensor): mel spectrogram, feature of the audio

        Returns:
            Tensor: logarithmic mel spectrogram of the mel spectrogram given as input
        """

        amp_to_db = AmplitudeToDB(stype='amplitude')
        amp_to_db.amin = 1e-5 # amin= 1e-5 as in librosa
        return amp_to_db(mels).clamp(min=-50, max=80)  # clamp to reproduce old code

    def training_step(self, batch, batch_indx):
<<<<<<< HEAD
=======
        """[summary]

        Args:
            batch ([type]): [description]
            batch_indx ([type]): [description]

        Returns:
            [type]: [description]
        """

>>>>>>> b7ebad02
        audio, labels, padded_indxs = batch
        indx_synth, indx_weak, indx_unlabelled = self.hparams["training"]["batch_size"]
        features = self.mel_spec(audio)

        batch_num = features.shape[0]
        # deriving masks for each dataset
        strong_mask = torch.zeros(batch_num).to(features).bool()
        weak_mask = torch.zeros(batch_num).to(features).bool()
        strong_mask[:indx_synth] = 1
        weak_mask[indx_synth : indx_weak + indx_synth] = 1

        # deriving weak labels
        labels_weak = (torch.sum(labels[weak_mask], -1) > 0).float()

        mixup_type = self.hparams["training"]["mixup"]
        if mixup_type is not None and 0.5 > random.random():
            features[weak_mask], labels_weak = mixup(features[weak_mask], labels_weak, mixup_type=mixup_type)
            features[strong_mask], labels[strong_mask] = mixup(features[strong_mask], labels[strong_mask], mixup_type=mixup_type)


        # sed student forward
        strong_preds_student, weak_preds_student = self.sed_student(
            self.scaler(
                self.take_log(
                    features
                )
            )
        )

        # supervised loss on strong labels
        loss_strong = self.supervised_loss(
            strong_preds_student[strong_mask], labels[strong_mask]
        )
        # supervised loss on weakly labelled
        loss_weak = self.supervised_loss(weak_preds_student[weak_mask], labels_weak)
        # total supervised loss
        tot_loss_supervised = loss_strong + loss_weak

        with torch.no_grad():
            ema_features = self.scaler(
                self.take_log(
                    features
                )
            )
            strong_preds_teacher, weak_preds_teacher = self.sed_teacher(
                ema_features
            )
            loss_strong_teacher = self.supervised_loss(
                strong_preds_teacher[strong_mask], labels[strong_mask]
            )

            loss_weak_teacher = self.supervised_loss(
                weak_preds_teacher[weak_mask], labels_weak
            )
        # we apply consistency between the predictions
        weight = (
            self.hparams["training"]["const_max"]
            * self.scheduler["scheduler"]._get_scaling_factor()
        )

        strong_self_sup_loss = self.selfsup_loss(
            strong_preds_student, strong_preds_teacher.detach()
        )
        weak_self_sup_loss = self.selfsup_loss(
            weak_preds_student, weak_preds_teacher.detach()
        )
        tot_self_loss = (strong_self_sup_loss + weak_self_sup_loss) * weight

        tot_loss = tot_loss_supervised + tot_self_loss

        self.log("train/student/loss_strong", loss_strong)
        self.log("train/student/loss_weak", loss_weak)
        self.log("train/teacher/loss_strong", loss_strong_teacher)
        self.log("train/teacher/loss_weak", loss_weak_teacher)
        self.log("train/step", self.scheduler["scheduler"].step_num, prog_bar=True)
        self.log("train/student/tot_self_loss", tot_self_loss, prog_bar=True)
        self.log("train/weight", weight)
        self.log("train/student/tot_supervised", strong_self_sup_loss, prog_bar=True)
        self.log("train/student/weak_self_sup_loss", weak_self_sup_loss)
        self.log("train/student/strong_self_sup_loss", strong_self_sup_loss)
        self.log("train/lr", self.opt.param_groups[-1]["lr"], prog_bar=True)

        return tot_loss

    def on_before_zero_grad(self, *args, **kwargs):
        # update EMA teacher
        self.update_ema(
            self.hparams["training"]["ema_factor"],
            self.scheduler["scheduler"].step_num,
            self.sed_student,
            self.sed_teacher,
        )

    def validation_step(self, batch, batch_indx):
<<<<<<< HEAD
=======
        """[summary]

        Args:
            batch ([type]): [description]
            batch_indx ([type]): [description]
        """

>>>>>>> b7ebad02
        audio, labels, padded_indxs, filenames = batch

        # prediction for student
        logmels = self.scaler(self.take_log(self.mel_spec(audio)))
        strong_preds_student, weak_preds_student = self.sed_student(logmels)
        # prediction for teacher
        strong_preds_teacher, weak_preds_teacher = self.sed_teacher(logmels)

        # we derive masks for each dataset based on folders of filenames
        mask_weak = (
            torch.tensor(
                [
                    str(Path(x).parent)
                    == str(Path(self.hparams["data"]["weak_folder"]))
                    for x in filenames
                ]
            )
            .to(audio)
            .bool()
        )
        mask_synth = (
            torch.tensor(
                [
                    str(Path(x).parent)
                    == str(Path(self.hparams["data"]["synth_val_folder"]))
                    for x in filenames
                ]
            )
            .to(audio)
            .bool()
        )

        mask_devtest = (
            torch.tensor(
                [
                    str(Path(x).parent)
                    == str(Path(self.hparams["data"]["test_folder"]))
                    for x in filenames
                ]
            )
            .to(audio)
            .bool()
        )

        if torch.any(mask_weak):
            labels_weak = (torch.sum(labels[mask_weak], -1) >= 1).float()
            loss_weak_student = self.supervised_loss(
                weak_preds_student[mask_weak], labels_weak
            )
            loss_weak_teacher = self.supervised_loss(
                weak_preds_teacher[mask_weak], labels_weak
            )

            self.log("val/weak/student/loss_weak", loss_weak_student)
            self.log("val/weak/teacher/loss_weak", loss_weak_teacher)

            # accumulate f1 score for weak labels
            self.get_weak_student_f1_seg_macro(
                weak_preds_student[mask_weak], labels_weak
            )
            self.get_weak_teacher_f1_seg_macro(
                weak_preds_teacher[mask_weak], labels_weak
            )

        if torch.any(mask_synth):
            loss_strong_student = self.supervised_loss(
                strong_preds_student[mask_synth], labels[mask_synth]
            )
            loss_strong_teacher = self.supervised_loss(
                strong_preds_teacher[mask_synth], labels[mask_synth]
            )

            self.log("val/synth/student/loss_strong", loss_strong_student)
            self.log("val/synth/teacher/loss_strong", loss_strong_teacher)

            filenames_synth = [
                x
                for x in filenames
                if Path(x).parent == Path(self.hparams["data"]["synth_val_folder"])
            ]

            decoded_student_strong = batched_decode_preds(
                strong_preds_student[mask_synth],
                filenames_synth,
                self.encoder,
                median_filter=self.hparams["training"]["median_window"],
                thresholds=list(self.val_buffer_student_synth.keys()),
            )

            for th in self.val_buffer_student_synth.keys():
                self.val_buffer_student_synth[th] = self.val_buffer_student_synth[
                    th
                ].append(decoded_student_strong[th], ignore_index=True)

            decoded_teacher_strong = batched_decode_preds(
                strong_preds_teacher[mask_synth],
                filenames_synth,
                self.encoder,
                median_filter=self.hparams["training"]["median_window"],
                thresholds=list(self.val_buffer_teacher_synth.keys()),
            )
            for th in self.val_buffer_teacher_synth.keys():
                self.val_buffer_teacher_synth[th] = self.val_buffer_teacher_synth[
                    th
                ].append(decoded_teacher_strong[th], ignore_index=True)

        if torch.any(mask_devtest):
            loss_strong_student = self.supervised_loss(
                strong_preds_student[mask_devtest], labels[mask_devtest]
            )
            loss_strong_teacher = self.supervised_loss(
                strong_preds_teacher[mask_devtest], labels[mask_devtest]
            )

            self.log("val/test/student/loss_strong", loss_strong_student)
            self.log("val/test/teacher/loss_strong", loss_strong_teacher)

            filenames_test = [
                x
                for x in filenames
                if Path(x).parent == Path(self.hparams["data"]["test_folder"])
            ]

            decoded_student_strong = batched_decode_preds(
                strong_preds_student[mask_devtest],
                filenames_test,
                self.encoder,
                median_filter=self.hparams["training"]["median_window"],
                thresholds=list(self.val_buffer_student_test.keys()),
            )

            for th in self.val_buffer_student_test.keys():
                self.val_buffer_student_test[th] = self.val_buffer_student_test[
                    th
                ].append(decoded_student_strong[th], ignore_index=True)

            decoded_teacher_strong = batched_decode_preds(
                strong_preds_teacher[mask_devtest],
                filenames_test,
                self.encoder,
                median_filter=self.hparams["training"]["median_window"],
                thresholds=list(self.val_buffer_teacher_test.keys()),
            )
            for th in self.val_buffer_teacher_test.keys():
                self.val_buffer_teacher_test[th] = self.val_buffer_teacher_test[
                    th
                ].append(decoded_teacher_strong[th], ignore_index=True)

        return

    def validation_epoch_end(self, outputs):
<<<<<<< HEAD
=======
        """[summary]

        Args:
            outputs ([type]): [description]

        Returns:
            [type]: [description]
        """

>>>>>>> b7ebad02
        weak_student_seg_macro = self.get_weak_student_f1_seg_macro.compute()
        weak_teacher_seg_macro = self.get_weak_teacher_f1_seg_macro.compute()

        # synth dataset
        psds_f1_macro_student = compute_pdsd_macro_f1(
            self.val_buffer_student_synth,
            self.hparams["data"]["synth_val_tsv"],
            self.hparams["data"]["test_dur"],
        )

        synth_student_event_macro = log_sedeval_metrics(
            self.val_buffer_student_synth[0.5], self.hparams["data"]["synth_val_tsv"],
        )[0]

        psds_f1_macro_teacher = compute_pdsd_macro_f1(
            self.val_buffer_teacher_synth,
            self.hparams["data"]["synth_val_tsv"],
            self.hparams["data"]["test_dur"],
        )

        synth_teacher_event_macro = log_sedeval_metrics(
            self.val_buffer_teacher_synth[0.5], self.hparams["data"]["synth_val_tsv"],
        )[0]

        # dev-test dataset
        psds_f1_macro_student_test = compute_pdsd_macro_f1(
            self.val_buffer_student_test,
            self.hparams["data"]["test_tsv"],
            self.hparams["data"]["test_dur"],
        )

        test_student_event_macro = log_sedeval_metrics(
            self.val_buffer_student_test[0.5], self.hparams["data"]["test_tsv"],
        )[0]

        psds_f1_macro_teacher_test = compute_pdsd_macro_f1(
            self.val_buffer_teacher_test,
            self.hparams["data"]["test_tsv"],
            self.hparams["data"]["test_dur"],
        )

        test_teacher_event_macro = log_sedeval_metrics(
            self.val_buffer_teacher_test[0.5], self.hparams["data"]["test_tsv"],
        )[0]

        obj_metric = torch.tensor(
            # -max(
            #     weak_student_seg_macro.item() + psds_f1_macro_student,
            #     weak_teacher_seg_macro.item() + psds_f1_macro_teacher,
            # )
            -(weak_student_seg_macro.item() + psds_f1_macro_teacher)
        )
        self.log("val/obj_metric", obj_metric, prog_bar=True)
        self.log("val/weak/student/segment_macro_F1", weak_student_seg_macro)
        self.log("val/weak/teacher/segment_macro_F1", weak_teacher_seg_macro)
        self.log("val/synth/student/psds_f1_macro", psds_f1_macro_student)
        self.log("val/synth/teacher/psds_f1_macro", psds_f1_macro_teacher)
        self.log("val/synth/student/event_f1_macro", synth_student_event_macro)
        self.log("val/synth/teacher/event_f1_macro", synth_teacher_event_macro)
        self.log("val/test/student/psds_f1_macro", psds_f1_macro_student_test)
        self.log("val/test/student/event_f1_macro", test_student_event_macro)
        self.log("val/test/teacher/psds_f1_macro", psds_f1_macro_teacher_test)
        self.log("val/test/teacher/event_f1_macro", test_teacher_event_macro)

        # free the buffers
        self.val_buffer_student_synth = {
            k: pd.DataFrame() for k in self.hparams["training"]["val_thresholds"]
        }
        self.val_buffer_teacher_synth = {
            k: pd.DataFrame() for k in self.hparams["training"]["val_thresholds"]
        }

        self.val_buffer_student_test = {
            k: pd.DataFrame() for k in self.hparams["training"]["val_thresholds"]
        }
        self.val_buffer_teacher_test = {
            k: pd.DataFrame() for k in self.hparams["training"]["val_thresholds"]
        }

        self.get_weak_student_f1_seg_macro.reset()
        self.get_weak_teacher_f1_seg_macro.reset()

        return obj_metric

    def on_save_checkpoint(self, checkpoint):
        """[summary]

        Args:
            checkpoint ([type]): [description]

        Returns:
            [type]: [description]
        """
        checkpoint["sed_student"] = self.sed_student.state_dict()
        checkpoint["sed_teacher"] = self.sed_teacher.state_dict()
        return checkpoint

    def test_step(self, batch, batch_indx):
<<<<<<< HEAD
=======
        """[summary]

        Args:
            batch ([type]): [description]
            batch_indx ([type]): [description]
        """

>>>>>>> b7ebad02
        audio, labels, padded_indxs, filenames = batch

        # prediction for student
        logmels = self.scaler(self.take_log(self.mel_spec(audio)))
        strong_preds_student, weak_preds_student = self.sed_student(logmels)
        # prediction for teacher
        strong_preds_teacher, weak_preds_teacher = self.sed_teacher(logmels)

        loss_strong_student = self.supervised_loss(strong_preds_student, labels)
        loss_strong_teacher = self.supervised_loss(strong_preds_teacher, labels)

        self.log("test/student/loss_strong", loss_strong_student)
        self.log("test/teacher/loss_strong", loss_strong_teacher)

        # compute psds
        decoded_student_strong = batched_decode_preds(
            strong_preds_student,
            filenames,
            self.encoder,
            median_filter=self.hparams["training"]["median_window"],
            thresholds=list(self.test_psds_buffer_student.keys()),
        )

        for th in self.test_psds_buffer_student.keys():
            self.test_psds_buffer_student[th] = self.test_psds_buffer_student[
                th
            ].append(decoded_student_strong[th], ignore_index=True)

        decoded_teacher_strong = batched_decode_preds(
            strong_preds_teacher,
            filenames,
            self.encoder,
            median_filter=self.hparams["training"]["median_window"],
            thresholds=list(self.test_psds_buffer_teacher.keys()),
        )

        for th in self.test_psds_buffer_teacher.keys():
            self.test_psds_buffer_teacher[th] = self.test_psds_buffer_teacher[
                th
            ].append(decoded_teacher_strong[th], ignore_index=True)

        # compute f1 score
        decoded_student_strong = batched_decode_preds(
            strong_preds_student,
            filenames,
            self.encoder,
            median_filter=self.hparams["training"]["median_window"],
            thresholds=[0.5],
        )

        self.test_eventF1_buffer_student = self.test_eventF1_buffer_student.append(
            decoded_student_strong[0.5]
        )

        decoded_teacher_strong = batched_decode_preds(
            strong_preds_teacher,
            filenames,
            self.encoder,
            median_filter=self.hparams["training"]["median_window"],
            thresholds=[0.5],
        )

        self.test_eventF1_buffer_teacher = self.test_eventF1_buffer_teacher.append(
            decoded_teacher_strong[0.5]
        )

    def on_test_epoch_end(self):
        """[summary]
        """

        # pub eval dataset
        try:
            log_dir = self.logger.log_dir
        except Exception as e:
            log_dir = self.hparams["log_dir"]
        save_dir = os.path.join(log_dir, "metrics_test")

        (
            psds_score,
            psds_ct_score,
            psds_macro_score,
        ) = compute_psds_from_operating_points(
            self.test_psds_buffer_student,
            self.hparams["data"]["test_tsv"],
            self.hparams["data"]["test_dur"],
            os.path.join(save_dir, "student"),
        )

        (
            psds_score_teacher,
            psds_ct_score_teacher,
            psds_macro_score_teacher,
        ) = compute_psds_from_operating_points(
            self.test_psds_buffer_teacher,
            self.hparams["data"]["test_tsv"],
            self.hparams["data"]["test_dur"],
            os.path.join(save_dir, "teacher"),
        )

        event_macro_student = log_sedeval_metrics(
            self.test_eventF1_buffer_student,
            self.hparams["data"]["test_tsv"],
            os.path.join(save_dir, "student"),
        )[0]

        event_macro_teacher = log_sedeval_metrics(
            self.test_eventF1_buffer_teacher,
            self.hparams["data"]["test_tsv"],
            os.path.join(save_dir, "teacher"),
        )[0]

        best_test_result = torch.tensor(-max(psds_score, psds_score_teacher))

        self.log("hp_metric", best_test_result)  # log tensorboard hyperpar metric
        self.log("test/student/psds_score", psds_score)
        self.log("test/student/psds_ct_score", psds_ct_score)
        self.log("test/student/psds_macro_score", psds_macro_score)
        self.log("test/teacher/psds_score", psds_score_teacher)
        self.log("test/teacher/psds_ct_score", psds_ct_score_teacher)
        self.log("test/teacher/psds_macro_score", psds_macro_score_teacher)
        self.log("test/student/event_f1_macro", event_macro_student)
        self.log("test/teacher/event_f1_macro", event_macro_teacher)

    def configure_optimizers(self):
        return [self.opt], [self.scheduler]

    def train_dataloader(self):

        self.train_loader = torch.utils.data.DataLoader(
            self.train_data,
            batch_sampler=self.train_sampler,
            num_workers=self.num_workers,
        )

        return self.train_loader

    def val_dataloader(self):
        self.val_loader = torch.utils.data.DataLoader(
            self.valid_data,
            batch_size=self.hparams["training"]["batch_size_val"],
            num_workers=self.num_workers,
            shuffle=False,
            drop_last=False,
        )
        return self.val_loader

    def test_dataloader(self):
        self.test_loader = torch.utils.data.DataLoader(
            self.test_data,
            batch_size=self.hparams["training"]["batch_size_val"],
            num_workers=self.num_workers,
            shuffle=False,
            drop_last=False,
        )
        return self.test_loader<|MERGE_RESOLUTION|>--- conflicted
+++ resolved
@@ -110,7 +110,6 @@
         }
 
         test_n_thresholds = self.hparams["training"]["n_test_thresholds"]
-
         test_thresholds = np.arange(
             1 / (test_n_thresholds * 2), 1, 1 / test_n_thresholds
         )
@@ -127,7 +126,7 @@
         Args:
             alpha (int): step
             global_step (int): global step
-            model (CRNN): student model 
+            model (CRNN): student model
             ema_model (CRNN): teacher model
         """
         # Use the true average until the exponential average is more correct
@@ -136,8 +135,6 @@
             ema_params.data.mul_(alpha).add_(1 - alpha, params.data)
 
     def _init_scaler(self):
-<<<<<<< HEAD
-=======
         """
         Scaler inizialization
 
@@ -148,7 +145,6 @@
             TorchScaler: returns the scaler
         """
 
->>>>>>> b7ebad02
         if self.hparams["scaler"]["statistic"] == "instance":
             scaler = TorchScaler("instance", "minmax", self.hparams["scaler"]["dims"])
 
@@ -201,8 +197,6 @@
         return amp_to_db(mels).clamp(min=-50, max=80)  # clamp to reproduce old code
 
     def training_step(self, batch, batch_indx):
-<<<<<<< HEAD
-=======
         """[summary]
 
         Args:
@@ -213,7 +207,6 @@
             [type]: [description]
         """
 
->>>>>>> b7ebad02
         audio, labels, padded_indxs = batch
         indx_synth, indx_weak, indx_unlabelled = self.hparams["training"]["batch_size"]
         features = self.mel_spec(audio)
@@ -308,8 +301,6 @@
         )
 
     def validation_step(self, batch, batch_indx):
-<<<<<<< HEAD
-=======
         """[summary]
 
         Args:
@@ -317,7 +308,6 @@
             batch_indx ([type]): [description]
         """
 
->>>>>>> b7ebad02
         audio, labels, padded_indxs, filenames = batch
 
         # prediction for student
@@ -469,8 +459,6 @@
         return
 
     def validation_epoch_end(self, outputs):
-<<<<<<< HEAD
-=======
         """[summary]
 
         Args:
@@ -480,7 +468,6 @@
             [type]: [description]
         """
 
->>>>>>> b7ebad02
         weak_student_seg_macro = self.get_weak_student_f1_seg_macro.compute()
         weak_teacher_seg_macro = self.get_weak_teacher_f1_seg_macro.compute()
 
@@ -533,6 +520,7 @@
             # )
             -(weak_student_seg_macro.item() + psds_f1_macro_teacher)
         )
+
         self.log("val/obj_metric", obj_metric, prog_bar=True)
         self.log("val/weak/student/segment_macro_F1", weak_student_seg_macro)
         self.log("val/weak/teacher/segment_macro_F1", weak_teacher_seg_macro)
@@ -579,8 +567,6 @@
         return checkpoint
 
     def test_step(self, batch, batch_indx):
-<<<<<<< HEAD
-=======
         """[summary]
 
         Args:
@@ -588,7 +574,6 @@
             batch_indx ([type]): [description]
         """
 
->>>>>>> b7ebad02
         audio, labels, padded_indxs, filenames = batch
 
         # prediction for student
